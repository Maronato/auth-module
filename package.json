{
  "name": "@nuxtjs/auth",
  "version": "4.5.1",
  "description": "Authentication module for Nuxt.js",
  "license": "MIT",
  "contributors": [
    {
      "name": "Pooya Parsa <pooya@pi0.ir>",
      "url": "https://github.com/pi0"
    },
    {
      "name": "Herberts Cruz <herbertscruz@gmail.com>"
    },
    {
      "name": "Tony Briet",
      "url": "https://github.com/breakingrobot"
    }
  ],
  "main": "lib/module/index.js",
  "repository": "https://github.com/nuxt-community/auth-module",
  "publishConfig": {
    "access": "public"
  },
  "scripts": {
    "heroku-postbuild": "nuxt build examples/demo",
    "start": "nuxt start examples/demo",
    "dev": "nuxt examples/demo",
    "lint": "eslint lib src test",
    "lint-fix": "eslint --fix lib src test",
    "test": "npm run lint && jest",
    "release": "standard-version && git push --follow-tags && npm publish"
  },
  "eslintIgnore": [
    "lib/module/plugin.js"
  ],
  "files": [
    "lib"
  ],
  "jest": {
    "testEnvironment": "node",
    "collectCoverage": true
  },
  "dependencies": {
    "@nuxtjs/axios": "^5.3.1",
    "boom": "^7.2.0",
    "consola": "^1.4.3",
    "cookie": "^0.3.1",
    "dotprop": "^1.0.2",
    "js-cookie": "^2.2.0",
    "jwt-decode": "^2.2.0",
    "lodash": "^4.17.10"
  },
  "devDependencies": {
    "@nuxtjs/toast": "^3.0.0",
    "babel-plugin-transform-class-properties": "^6.24.1",
    "babel-plugin-transform-decorators-legacy": "^1.3.5",
    "body-parser": "^1.18.3",
    "bootstrap-vue": "^2.0.0-rc.11",
    "codecov": "^3.0.4",
    "cookie-parser": "^1.4.3",
    "eslint": "^5.4.0",
    "eslint-config-standard": "^11.0.0",
    "eslint-plugin-import": "^2.14.0",
    "eslint-plugin-jest": "^21.21.0",
    "eslint-plugin-node": "^7.0.1",
    "eslint-plugin-promise": "^4.0.0",
    "eslint-plugin-standard": "^3.1.0",
    "eslint-plugin-vue": "^4.7.1",
    "express": "^4.16.3",
    "express-jwt": "^5.3.1",
    "jest": "^23.5.0",
    "jsdom": "^12.0.0",
    "nuxt-class-component": "^1.2.0",
<<<<<<< HEAD
    "nuxt-edge": "^2.0.0-25377845.e2e124b",
    "puppeteer": "^1.2.0",
    "passport": "^0.4.0",
    "passport-facebook": "^2.1.1",
    "passport-google-oauth": "^1.0.0",
    "puppeteer": "^1.4.0",
    "standard-version": "latest"
=======
    "nuxt-edge": "^2.0.0-25582697.225",
    "puppeteer": "^1.7.0",
    "standard-version": "^4.4.0"
>>>>>>> b3656d86
  }
}<|MERGE_RESOLUTION|>--- conflicted
+++ resolved
@@ -71,18 +71,11 @@
     "jest": "^23.5.0",
     "jsdom": "^12.0.0",
     "nuxt-class-component": "^1.2.0",
-<<<<<<< HEAD
-    "nuxt-edge": "^2.0.0-25377845.e2e124b",
-    "puppeteer": "^1.2.0",
+    "nuxt-edge": "^2.0.0-25582697.225",
+    "puppeteer": "^1.7.0",
     "passport": "^0.4.0",
     "passport-facebook": "^2.1.1",
     "passport-google-oauth": "^1.0.0",
-    "puppeteer": "^1.4.0",
-    "standard-version": "latest"
-=======
-    "nuxt-edge": "^2.0.0-25582697.225",
-    "puppeteer": "^1.7.0",
     "standard-version": "^4.4.0"
->>>>>>> b3656d86
   }
 }