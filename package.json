--- conflicted
+++ resolved
@@ -71,16 +71,12 @@
     "jest": "^22.4.3",
     "jsdom": "^11.10.0",
     "nuxt-class-component": "^1.2.0",
-<<<<<<< HEAD
     "nuxt-edge": "^2.0.0-25377845.e2e124b",
     "puppeteer": "^1.2.0",
     "passport": "^0.4.0",
     "passport-facebook": "^2.1.1",
     "passport-google-oauth": "^1.0.0",
-=======
-    "nuxt-edge": "^2.0.0-25440915.dcc92c6",
     "puppeteer": "^1.4.0",
->>>>>>> 8718a6d5
     "standard-version": "latest"
   }
 }