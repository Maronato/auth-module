--- conflicted
+++ resolved
@@ -28,259 +28,6 @@
 
 If you are coming from an older release please be sure to read [Migration Guide](https://github.com/nuxt-community/auth-module/wiki/Migration-guide).
 
-<<<<<<< HEAD
-=======
-<h2 align="center">Setup</h2>
-
-Install with yarn:
-
-```bash
-yarn add @nuxtjs/auth @nuxtjs/axios
-```
-
-Install with npm:
-
-```bash
-npm install @nuxtjs/auth @nuxtjs/axios
-```
-
-Edit `nuxt.config.js`:
-
-```js
-{
-  modules: [
-    '@nuxtjs/axios',
-    '@nuxtjs/auth'
- ],
-
- auth: {
-   // Options
- }
-```
-
-See [Options](#options) section for all available options
-
-<h2 align="center">Usage</h2>
-
-Do a password based login:
-
-```js
-this.$auth.login({
-  data: {
-    username: 'your_username',
-    password: 'your_password'
-  }
-})
-```
-
-`user` object:
-
-```js
-// Access using $auth (reactive)
-this.$auth.state.user
-
-// Access using $store (reactive)
-this.$store.state.auth.user
-
-// Refetch user
-this.$auth.fetchUser()
-```
-
-`loggedIn` status:
-
-```js
-// Access using $auth (reactive)
-this.$auth.state.loggedIn
-
-// Access using $store (reactive)
-this.$store.state.auth.loggedIn
-
-// Do logout
-this.$auth.logout()
-```
-
-Check if user has a speficic scope:
-
-```js
-// Returns is a computed boolean
-this.$auth.hasScope('admin')
-```
-
-Auth token:
-
-```js
-// Access token (reactive)
-this.$auth.token
-
-// Update token
-this.$auth.setToken('123')
-```
-
-Listen for auth errors: (`plugins/auth.js`)
-
-```js
-export default function({ $auth }) {
-  $auth.onError((error, name, endpoint) => {
-    console.error(name, error)
-  })
-}
-```
-
-Working with low level state: (Not recommended)
-
-```js
-// Store
-this.$auth.setState(key, val)
-this.$auth.getState(key)
-
-// Watch state changes
-this.$auth.watchState('loggedIn', newValue => { })
-
-// Cookie
-this.$auth.setCookie(key, val, options)
-this.$auth.getCookie(key)
-
-// LocalStorage
-this.$auth.setLocalstorage(key, val, options)
-this.$auth.getLocalstorage(key)
-```
-
-<h2 align="center">Auth Middleware</h2>
-
-You can enable `auth` middleware either globally or per route.
-When this middleware is enabled on a route and `loggedIn` is `false` user will be redirected to `redirect.login` route. (`/login` by default)
-
-Setting per route:
-
-```js
-export default {
-  middleware: 'auth'
-}
-```
-
-Globally setting in `nuxt.config.js`:
-
-```js
-router: {
-  middleware: ['auth']
-}
-```
-
-In case of global usage, You can set `auth` option to `false` in a specific component and the middleware will ignore that route.
-
-```js
-export default {
-  auth: false
-}
-```
-
-<h2 align="center">Options</h2>
-
-See [defaults.js](lib/defaults.js) for defaults.
-
-### `endpoints`
-
-Default:
-
-```js
-endpoints: {
-  login: { url: '/api/auth/login', method: 'post', propertyName: 'token' },
-  logout: { url: '/api/auth/logout', method: 'post' },
-  user: { url: '/api/auth/user', method: 'get', propertyName: 'user' }
-}
-```
-
-Endpoints used to make requests using axios. They are basically extending Axios [Request Config](https://github.com/axios/axios#request-config).
-
-`propertyName` can be used to specify which field of the response to be used for value. It can be `undefined` to directly use API response or being more complicated like `auth.user`.
-
-To disable each endpoint, simply set it's value to `false`.
-
-### `redirect`
-
-Default:
-
-```js
-redirect: {
-  login: '/login',
-  home: '/'
-},
-```
-
-Redirect paths to redirect user after login and logout. Each can be disabled by setting to `false`.
-
-### `token`
-
-Default:
-
-```js
-token: {
-  type: 'Bearer',
-  name: 'token'.
-}
-```
-
-* **type** - Authotization header type to be used in axios requests.
-* **name** - Token name to be stored in Browser localStorage. It can be disabled by setting to `false`.
-
-### `cookie`
-
-Default:
-
-```js
-cookie: {
-  name: 'token',
-  options: {
-    path: '/'
-  }
-}
-```
-
-Using cookies is **required** for SSR requests to work with JWT tokens.
-
-It can be disabled by setting `cookie` to `false`.
-
-* **name** - Cookie name.
-* **options** - Cookie options.
-  * `options.expires` can be used to speficy cookie lifetime in days. Default is session only.
-
-### `fetchUserOnLogin`
-
-* Default: `true`
-
-If enabled, user will be auto fetched after login.
-
-### `resetOnError`
-
-* Default: `false`
-
-If enabled, user will be automatically logged out if any error happens. (For example when token expired)
-
-### `rewriteRedirects`
-
-* Default: `true`
-
-If enabled, user will redirect back to the original guarded route instead of `redirect.home`.
-
-### `watchLoggedIn`
-
-* Default: `true`
-
-If enabled, user will automatically redirected to `redirect.home` after login/logout.
-
-### `namespace`
-
-* Default: `auth`
-
-Vuex store namespace for keeping state.
-
-### `scopeKey`
-
-* Default: `scope`
-
-`user` object proprty used for scope checkings (`hasScope`). Can be either an array or a object.
->>>>>>> e94b726e
-
 ## License
 
 [MIT License](./LICENSE) - Copyright (c) Nuxt Community